--- conflicted
+++ resolved
@@ -68,13 +68,8 @@
     "chai": "^4.5.0",
     "dotenv": "^16.4.5",
     "eslint": "^8.57.0",
-<<<<<<< HEAD
-    "glob": "^10.4.5",
+    "glob": "^11.0.0",
     "hardhat": "^2.22.7",
-=======
-    "glob": "^11.0.0",
-    "hardhat": "^2.22.6",
->>>>>>> 76281092
     "hardhat-deploy": "^0.12.4",
     "hardhat-gas-reporter": "^2.2.0",
     "prettier": "^3.3.3",
